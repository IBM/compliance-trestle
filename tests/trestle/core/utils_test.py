# -*- mode:python; coding:utf-8 -*-

# Copyright (c) 2020 IBM Corp. All rights reserved.
#
# Licensed under the Apache License, Version 2.0 (the "License");
# you may not use this file except in compliance with the License.
# You may obtain a copy of the License at
#
#     http://www.apache.org/licenses/LICENSE-2.0
#
# Unless required by applicable law or agreed to in writing, software
# distributed under the License is distributed on an "AS IS" BASIS,
# WITHOUT WARRANTIES OR CONDITIONS OF ANY KIND, either express or implied.
# See the License for the specific language governing permissions and
# limitations under the License.
"""Tests for models util module."""
import pathlib

import pytest

import trestle.core.err as err
import trestle.core.utils as mutils
import trestle.oscal.assessment_plan as assessment_plan
import trestle.oscal.assessment_results as assessment_results
import trestle.oscal.catalog as catalog
import trestle.oscal.component as component
import trestle.oscal.poam as poam
import trestle.oscal.profile as profile
import trestle.oscal.ssp as ssp
import trestle.oscal.target as target


def load_good_catalog():
    """Load nist 800-53 as a catalog example."""
    good_sample_path = pathlib.Path('nist-content/nist.gov/SP800-53/rev4/json/NIST_SP-800-53_rev4_catalog.json')

    assert (good_sample_path.exists())
    return catalog.Catalog.oscal_read(good_sample_path)


def test_get_elements():
    """Test getting flat list of elements."""
    good_sample = load_good_catalog()

    mdlist = mutils.get_elements_of_model_type(good_sample, catalog.Metadata)
    assert (type(mdlist) == list)
    # can only be 1 metadata
    assert (len(mdlist) == 1)
    assert (type(mdlist[0]) == catalog.Metadata)

    control_list = mutils.get_elements_of_model_type(good_sample, catalog.Control)
    assert (len(control_list) >= 1)
    group_list = mutils.get_elements_of_model_type(good_sample, catalog.Group)
    assert (len(group_list) >= 2)


def test_is_collection_field_type():
    """Test for checking whether the type of a field in an OscalBaseModel object is a collection field."""
    good_catalog = load_good_catalog()

    assert mutils.is_collection_field_type(type('this is a string')) is False

    assert mutils.is_collection_field_type(type(good_catalog)) is False  # Catalog
    catalog_field = catalog.Model.alias_to_field_map()['catalog']
    assert mutils.is_collection_field_type(catalog_field.outer_type_) is False  # Catalog

    assert mutils.is_collection_field_type(type(good_catalog.metadata)) is False  # Metadata
    metadata_field = catalog.Catalog.alias_to_field_map()['metadata']
    assert mutils.is_collection_field_type(metadata_field.outer_type_) is False  # Metadata

    assert mutils.is_collection_field_type(type(good_catalog.metadata.roles)) is False  # list
    roles_field = catalog.Metadata.alias_to_field_map()['roles']
    assert mutils.is_collection_field_type(roles_field.outer_type_) is True  # List[Role]
    assert mutils.is_collection_field_type(roles_field.type_) is False  # Role

    assert mutils.is_collection_field_type(type(good_catalog.metadata.responsible_parties)) is False  # list
    responsible_parties_field = catalog.Metadata.alias_to_field_map()['responsible-parties']
    assert mutils.is_collection_field_type(responsible_parties_field.outer_type_) is True  # Dict[str, ResponsibleParty]
    assert mutils.is_collection_field_type(responsible_parties_field.type_) is False  # ResponsibleParty

    assert mutils.is_collection_field_type(
        type(good_catalog.metadata.parties[0].addresses[0].postal_address)
    ) is False  # list
    postal_address_field = catalog.Address.alias_to_field_map()['postal-address']
    assert mutils.is_collection_field_type(postal_address_field.outer_type_) is True  # List[AddrLine]
    assert mutils.is_collection_field_type(postal_address_field.type_) is False  # AddrLine


def test_get_inner_type():
    """Test retrievel of inner type of a model field representing a collection."""
    good_catalog = load_good_catalog()

    with pytest.raises(err.TrestleError):
        # Type of catalog is not a collection field type
        mutils.get_inner_type(type(good_catalog))

    with pytest.raises(err.TrestleError):
        # Type of field catalog is not a collection field type
        catalog_field = catalog.Model.alias_to_field_map()['catalog']
        mutils.get_inner_type(catalog_field.outer_type_)

    with pytest.raises(err.TrestleError):
        # Type of roles object is not a collection field type
        mutils.get_inner_type(type(good_catalog.metadata.roles))

    # Type of field roles is a collection field type
    roles_field = catalog.Metadata.alias_to_field_map()['roles']
    role_type = mutils.get_inner_type(roles_field.outer_type_)
    assert role_type == catalog.Role

    with pytest.raises(err.TrestleError):
        # Type of responsible_parties object is not a collection field type
        mutils.get_inner_type(type(good_catalog.metadata.responsible_parties))

    # Type of field responsible-parties is a collection field type
    responsible_parties_field = catalog.Metadata.alias_to_field_map()['responsible-parties']
    responsible_party_type = mutils.get_inner_type(responsible_parties_field.outer_type_)
    assert responsible_party_type == catalog.ResponsibleParty


def test_get_root_model():
    """Test looking for the root model of a trestle oscal module."""
    with pytest.raises(err.TrestleError):
        mutils.get_root_model('invalid')

    with pytest.raises(err.TrestleError):
        mutils.get_root_model('pydantic')

    malias_to_mtype = {
        'catalog': catalog.Catalog,
        'profile': profile.Profile,
        'target-definition': target.TargetDefinition,
        'component-definition': component.ComponentDefinition,
        'system-security-plan': ssp.SystemSecurityPlan,
        'assessment-plan': assessment_plan.AssessmentPlan,
        'assessment-results': assessment_results.AssessmentResults,
        'plan-of-action-and-milestones': poam.PlanOfActionAndMilestones
    }
    for key in malias_to_mtype:
        module_name = malias_to_mtype[key].__module__
        model_type, model_alias = mutils.get_root_model(module_name)
        assert model_type == malias_to_mtype[key]
        assert model_alias == key


def test_classname_to_alias():
    """Test conversion of class name to alias."""
    module_name = catalog.Catalog.__module__

    with pytest.raises(err.TrestleError):
        mutils.classname_to_alias('any', 'invalid_mode')

    short_classname = catalog.Catalog.__name__
    full_classname = f'{module_name}.{short_classname}'
    json_alias = mutils.classname_to_alias(short_classname, 'json')
    assert json_alias == 'catalog'
    json_alias = mutils.classname_to_alias(full_classname, 'field')
    assert json_alias == 'catalog'

    short_classname = catalog.ResponsibleParty.__name__
    full_classname = f'{module_name}.{short_classname}'
    json_alias = mutils.classname_to_alias(short_classname, 'json')
    assert json_alias == 'responsible-party'
    json_alias = mutils.classname_to_alias(full_classname, 'field')
    assert json_alias == 'responsible_party'

    short_classname = catalog.Prop.__name__
    full_classname = f'{module_name}.{short_classname}'
    json_alias = mutils.classname_to_alias(short_classname, 'json')
    assert json_alias == 'prop'
    json_alias = mutils.classname_to_alias(full_classname, 'field')
    assert json_alias == 'prop'

    short_classname = catalog.MemberOfOrganization.__name__
    full_classname = f'{module_name}.{short_classname}'
    json_alias = mutils.classname_to_alias(short_classname, 'json')
    assert json_alias == 'member-of-organization'
    json_alias = mutils.classname_to_alias(full_classname, 'field')
<<<<<<< HEAD
    assert json_alias == 'member_of_organization'
=======
    assert json_alias == 'member_of_organization'


def test_alias_to_classname():
    """Test alias_to_classname function."""
    assert mutils.alias_to_classname('target-definition', 'json') == 'TargetDefinition'
    assert mutils.alias_to_classname('target_definition', 'field') == 'TargetDefinition'

    with pytest.raises(err.TrestleError):
        assert mutils.alias_to_classname('target-definition', 'invalid') == 'TargetDefinition'
>>>>>>> 43c7bdf5
<|MERGE_RESOLUTION|>--- conflicted
+++ resolved
@@ -176,9 +176,6 @@
     json_alias = mutils.classname_to_alias(short_classname, 'json')
     assert json_alias == 'member-of-organization'
     json_alias = mutils.classname_to_alias(full_classname, 'field')
-<<<<<<< HEAD
-    assert json_alias == 'member_of_organization'
-=======
     assert json_alias == 'member_of_organization'
 
 
@@ -188,5 +185,4 @@
     assert mutils.alias_to_classname('target_definition', 'field') == 'TargetDefinition'
 
     with pytest.raises(err.TrestleError):
-        assert mutils.alias_to_classname('target-definition', 'invalid') == 'TargetDefinition'
->>>>>>> 43c7bdf5
+        assert mutils.alias_to_classname('target-definition', 'invalid') == 'TargetDefinition'