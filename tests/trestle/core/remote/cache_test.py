--- conflicted
+++ resolved
@@ -263,7 +263,6 @@
 
 def test_fetcher_bad_uri(tmp_trestle_dir):
     """Test fetcher factory with bad URI."""
-<<<<<<< HEAD
     for uri in ['',
                 'https://',
                 'https:///blah.com',
@@ -275,9 +274,6 @@
                 'sftp://:pass@hostname.com/path/to/file.json',
                 'https://username:password@placekitten.com/200/300',
                 'https://username:password@github.com/DrJohnWagner/recipes/blob/master/README.md']:
-=======
-    for uri in ['', 'sftp://', '..']:
->>>>>>> 05db1a08
         with pytest.raises(TrestleError):
             cache.FetcherFactory.get_fetcher(pathlib.Path(tmp_trestle_dir), uri, False, False)
 
@@ -306,16 +302,13 @@
     """Test that the fetcher factory correctly resolves functionality."""
     settings = Settings()
 
-<<<<<<< HEAD
 #     """Test that the fetcher factory correctly resolves functionality."""
 #     local_uri_1 = 'file:///home/user/oscal_file.json'
 #     fetcher = cache.FetcherFactory.get_fetcher(pathlib.Path(tmp_trestle_dir), local_uri_1, settings, False, False)
 #     assert type(fetcher) == cache.LocalFetcher
-=======
     local_uri_1 = 'file:///home/user/oscal_file.json'
     fetcher = cache.FetcherFactory.get_fetcher(pathlib.Path(tmp_trestle_dir), local_uri_1, settings, False, False)
     assert type(fetcher) == cache.LocalFetcher
->>>>>>> 05db1a08
 
 #     local_uri_2 = '/home/user/oscal_file.json'
 #     fetcher = cache.FetcherFactory.get_fetcher(pathlib.Path(tmp_trestle_dir), local_uri_2, settings, False, False)
@@ -333,7 +326,6 @@
 #     fetcher = cache.FetcherFactory.get_fetcher(pathlib.Path(tmp_trestle_dir), sftp_uri_2, settings, False, False)
 #     assert type(fetcher) == cache.SFTPFetcher
 
-<<<<<<< HEAD
 #     # https_uri = 'https://placekitten.com/200/300'
 #     # fetcher = cache.FetcherFactory.get_fetcher(pathlib.Path(tmp_trestle_dir), https_uri, settings, False, False)
 #     # assert type(fetcher) == cache.HTTPSFetcher
@@ -350,43 +342,4 @@
 #     # github_url_2 = 'https://github.ibm.com/aur-mma/ai-for-the-eye/blob/master/README.md'
 #     # fetcher = cache.FetcherFactory.get_fetcher(pathlib.Path(tmp_trestle_dir), github_url_2, settings, False, False)
 #     # assert type(fetcher) == cache.GithubFetcher
-#     # fetcher._sync_cache()
-=======
-    https_uri = 'https://placekitten.com/200/300'
-    try:
-        fetcher = cache.FetcherFactory.get_fetcher(pathlib.Path(tmp_trestle_dir), https_uri, settings, False, False)
-    except Exception:
-        pass
-    assert type(fetcher) == cache.HTTPSFetcher or True
-
-    https_basic_auth = 'https://{{USERNAME}}:{{PASSWORD}}@placekitten.com/200/300'
-    try:
-        fetcher = cache.FetcherFactory.get_fetcher(
-            pathlib.Path(tmp_trestle_dir), https_basic_auth, settings, False, False
-        )
-    except Exception:
-        pass
-    assert type(fetcher) == cache.HTTPSFetcher or True
-
-    github_url_1 = 'https://github.com/DrJohnWagner/recipes/blob/master/README.md'
-    try:
-        fetcher = cache.FetcherFactory.get_fetcher(pathlib.Path(tmp_trestle_dir), github_url_1, settings, False, False)
-    except Exception:
-        pass
-    assert type(fetcher) == cache.GithubFetcher or True
-    try:
-        fetcher._sync_cache()
-    except Exception:
-        pass
-
-    github_url_2 = 'https://github.ibm.com/aur-mma/ai-for-the-eye/blob/master/README.md'
-    try:
-        fetcher = cache.FetcherFactory.get_fetcher(pathlib.Path(tmp_trestle_dir), github_url_2, settings, False, False)
-    except Exception:
-        pass
-    assert type(fetcher) == cache.GithubFetcher or True
-    try:
-        fetcher._sync_cache()
-    except Exception:
-        pass
->>>>>>> 05db1a08
+#     # fetcher._sync_cache()