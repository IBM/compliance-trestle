--- conflicted
+++ resolved
@@ -107,8 +107,6 @@
         AddCmd.add(element_path, Catalog, catalog_element)
 
 
-<<<<<<< HEAD
-=======
 def test_run_failure():
     """Test failure of _run for AddCmd."""
     testargs = ['trestle', 'add', '-e', 'catalog.metadata.roles']
@@ -122,7 +120,6 @@
             Trestle().run()
 
 
->>>>>>> a99b19c0
 def test_run(tmp_dir, sample_catalog_minimal):
     """Test _run for AddCmd."""
     # expected catalog after add of Responsible-Party
