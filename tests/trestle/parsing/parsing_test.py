--- conflicted
+++ resolved
@@ -24,13 +24,8 @@
 
 import yaml
 
-<<<<<<< HEAD
-yaml_path = pathlib.Path('tests/data/yaml')
-json_path = pathlib.Path('tests/data/json')
-=======
 yaml_path = pathlib.Path('tests/data/yaml/')
 json_path = pathlib.Path('tests/data/json/')
->>>>>>> 6473d921
 encoding = 'utf8'
 loader = yaml.Loader
 
@@ -38,28 +33,19 @@
 def test_yaml_load():
     """Test yaml load."""
     # happy path
-<<<<<<< HEAD
     read_file = (yaml_path / 'good_simple.yaml').open('r', encoding=encoding)
-=======
-    read_file = pathlib.Path.joinpath(yaml_path, 'good_simple.yaml').open('r', encoding=encoding)
->>>>>>> 6473d921
     obj = yaml.load(read_file, Loader=loader)
     assert obj is not None
 
     # unhappy path
     with pytest.raises(yaml.parser.ParserError):
-<<<<<<< HEAD
         read_file = (yaml_path / 'bad_simple.yaml').open('r', encoding=encoding)
-=======
-        read_file = pathlib.Path.joinpath(yaml_path, 'bad_simple.yaml').open('r', encoding=encoding)
->>>>>>> 6473d921
         obj = yaml.load(read_file, Loader=loader)
 
 
 def test_yaml_dump(tmpdir):
     """Test yaml load and dump."""
     target_name = 'good_target.yaml'
-<<<<<<< HEAD
     tmp_path = pathlib.Path(tmpdir)
 
     # happy path
@@ -69,20 +55,6 @@
 
     dump_name = tmp_path / target_name
     write_file = dump_name.open('w', encoding=encoding)
-=======
-    tmpdir = pathlib.Path(tmpdir)
-
-    # happy path
-    read_file = pathlib.Path.joinpath(yaml_path, target_name).open('r', encoding=encoding)
-    target = yaml.load(read_file, Loader=loader)
-    assert target is not None
-
-    fs.ensure_directory(tmpdir)
-
-    dump_name = pathlib.Path.joinpath(tmpdir, target_name)
-
-    write_file = pathlib.Path(dump_name).open('w', encoding=encoding)
->>>>>>> 6473d921
     yaml.dump(target, write_file)
     read_file = dump_name.open('r', encoding=encoding)
     saved_target = yaml.load(read_file, Loader=loader)
@@ -96,7 +68,6 @@
     good_target_name = 'good_target.yaml'
     tmpdir = pathlib.Path(tmpdir)
 
-<<<<<<< HEAD
     tmp_path = pathlib.Path(tmpdir)
 
     # load good target
@@ -104,22 +75,6 @@
     assert read_file.exists()
     target = ostarget.TargetDefinition.oscal_read(read_file)
     assert target is not None
-=======
-    # load good target
-    read_file = pathlib.Path.joinpath(yaml_path, good_target_name).open('r', encoding=encoding)
-    yaml_target = yaml.load(read_file, Loader=loader)
-    assert yaml_target is not None
-
-    # represent it internally as pydantic target definition model
-    oscal_target_def = ostarget.TargetDefinition.parse_obj(yaml_target['target-definition'])
-
-    assert oscal_target_def is not None
-
-    yaml_target_def = yaml_target['target-definition']
-
-    fs.ensure_directory(tmpdir)
-    dump_name = pathlib.Path.joinpath(tmpdir, good_target_name)
->>>>>>> 6473d921
 
     # write the oscal target def out as yaml
     dump_name = tmp_path / good_target_name
@@ -137,7 +92,6 @@
     assert target != target_reload
 
     # load good target with different timezone
-<<<<<<< HEAD
     read_file = yaml_path / 'good_target_diff_tz.yaml'
     target_diff_tz = ostarget.TargetDefinition.oscal_read(read_file)
     assert target_diff_tz is not None
@@ -149,34 +103,6 @@
     read_file = yaml_path / 'bad_target_no_tz.yaml'
 
     # confirm the load fails because it is invalid without timezone specified
-=======
-    read_file = pathlib.Path.joinpath(yaml_path, 'good_target_diff_tz.yaml').open('r', encoding=encoding)
-    yaml_target_diff_tz = yaml.load(read_file, Loader=loader)
-    assert yaml_target_diff_tz is not None
-
-    # represent it internally as pydantic target definition model
-    oscal_target_def_diff_tz = ostarget.TargetDefinition.parse_obj(yaml_target_diff_tz['target-definition'])
-
-    # find all differences
-    tdiff = dictdiffer.diff(oscal_target_def_diff_tz, oscal_target_def)
-
-    # allow any differences that appear to be different representations of equivalent datetime
-    # only thing allowed is a change from one timestring to another one representing same global datetime
-    for d in tdiff:
-        assert (d[0] == 'change')
-        assert (times_equal(d[2][0], d[2][1]))
-
-    # following test can be enabled when the pydantic base class checks for timezone
-    # load bad target with missing timezone
-    with open(pathlib.Path.joinpath(yaml_path, 'bad_target_no_tz.yaml'), 'r', encoding=encoding) as read_file:
-        yaml_target_no_tz = yaml.load(read_file, Loader=loader)
-    assert yaml_target_no_tz is not None
-
-    # represent it internally as pydantic target definition model
-    # this should fail since timzeone missing
-    oscal_target_def_no_tz = None
-    failed = False
->>>>>>> 6473d921
     try:
         _ = ostarget.TargetDefinition.oscal_read(read_file)
     except Exception:
