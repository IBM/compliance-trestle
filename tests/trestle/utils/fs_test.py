# Copyright (c) 2020 IBM Corp. All rights reserved.
#
# Licensed under the Apache License, Version 2.0 (the "License");
# you may not use this file except in compliance with the License.
# You may obtain a copy of the License at
#
#     http://www.apache.org/licenses/LICENSE-2.0
#
# Unless required by applicable law or agreed to in writing, software
# distributed under the License is distributed on an "AS IS" BASIS,
# WITHOUT WARRANTIES OR CONDITIONS OF ANY KIND, either express or implied.
# See the License for the specific language governing permissions and
# limitations under the License.
"""Tests for fs module."""

import os
import pathlib
from typing import Dict, List

import pytest

from tests import test_utils

from trestle.core.const import IDX_SEP
from trestle.core.err import TrestleError
from trestle.oscal import catalog
from trestle.utils import fs


def test_ensure_directory(tmpdir):
    """Test ensure_directory function."""
    # Happy path
    fs.ensure_directory(tmpdir)

    # Unhappy path
    with pytest.raises(AssertionError):
        fs.ensure_directory(__file__)


def test_should_ignore():
    """Test should_ignore method."""
    assert fs.should_ignore('.test') is True
    assert fs.should_ignore('_test') is True
    assert fs.should_ignore('__test') is True
    assert fs.should_ignore('test') is False


def test_is_valid_project_root(tmp_dir):
    """Test is_valid_project_root method."""
    assert fs.is_valid_project_root(None) is False
    assert fs.is_valid_project_root('') is False
    assert fs.is_valid_project_root(tmp_dir) is False

    test_utils.ensure_trestle_config_dir(tmp_dir)
    assert fs.is_valid_project_root(tmp_dir) is True


def test_has_parent_path(tmp_dir):
    """Test has_parent_path method."""
    assert fs.has_parent_path(tmp_dir, pathlib.Path('')) is False
    assert fs.has_parent_path(tmp_dir, None) is False
    assert fs.has_parent_path(pathlib.Path('tests'), test_utils.BASE_TMP_DIR) is False
    assert fs.has_parent_path(pathlib.Path('/invalid/path'), test_utils.BASE_TMP_DIR) is False

    assert fs.has_parent_path(tmp_dir, test_utils.BASE_TMP_DIR) is True


def test_get_trestle_project_root(tmp_dir, rand_str):
    """Test get_trestle_project_root  method."""
    project_path: pathlib.Path = pathlib.Path.joinpath(tmp_dir, rand_str)
    sub_path: pathlib.Path = project_path.joinpath('samples2')
    fs.ensure_directory(sub_path)
    assert sub_path.exists() and sub_path.is_dir()

    # create a file
    sub_path.joinpath('readme.md').touch()

    # create a data-dir and a file
    sub_data_dir = pathlib.Path.joinpath(sub_path, 'data')
    fs.ensure_directory(sub_data_dir)
    sub_data_dir.joinpath('readme.md').touch()

    assert fs.get_trestle_project_root(sub_data_dir) is None

    test_utils.ensure_trestle_config_dir(project_path)
    assert fs.get_trestle_project_root(sub_data_dir) == project_path
    assert fs.get_trestle_project_root(sub_data_dir.joinpath('readme.md')) == project_path
    assert fs.get_trestle_project_root(sub_path.joinpath('readme.md')) == project_path
    assert fs.get_trestle_project_root(sub_path) == project_path
    assert fs.get_trestle_project_root(project_path.parent) is None


def test_is_valid_project_model_path(tmp_dir):
    """Test is_valid_project_model method."""
    assert fs.is_valid_project_model_path(None) is False
    assert fs.is_valid_project_model_path('') is False
    assert fs.is_valid_project_model_path(tmp_dir) is False

    test_utils.ensure_trestle_config_dir(tmp_dir)
    assert fs.is_valid_project_model_path(tmp_dir) is False

    create_sample_catalog_project(tmp_dir)

    catalog_dir = tmp_dir / 'catalogs'
    assert fs.is_valid_project_model_path(catalog_dir) is False

    mycatalog_dir = catalog_dir / 'mycatalog'
    assert fs.is_valid_project_model_path(mycatalog_dir) is True

    metadata_dir = mycatalog_dir / 'metadata'
    assert fs.is_valid_project_model_path(metadata_dir) is True


def test_get_project_model_path(tmp_dir):
    """Test get_project_model_path  method."""
    assert fs.get_project_model_path(None) is None
    assert fs.get_project_model_path('') is None
    assert fs.get_project_model_path(tmp_dir) is None

    test_utils.ensure_trestle_config_dir(tmp_dir)
    assert fs.get_project_model_path(tmp_dir) is None

    create_sample_catalog_project(tmp_dir)

    catalog_dir = tmp_dir / 'catalogs'
    assert fs.get_project_model_path(catalog_dir) is None

    mycatalog_dir = catalog_dir / 'mycatalog'
    assert fs.get_project_model_path(mycatalog_dir) == mycatalog_dir

    metadata_dir = mycatalog_dir / 'metadata'
    assert fs.get_project_model_path(metadata_dir) == mycatalog_dir


def test_has_trestle_project_in_path(tmp_dir, rand_str):
    """Test has_trestle_project_in_path method."""
    project_path: pathlib.Path = pathlib.Path.joinpath(tmp_dir, rand_str)
    sub_path: pathlib.Path = project_path.joinpath('samples2')
    fs.ensure_directory(sub_path)
    assert sub_path.exists() and sub_path.is_dir()

    # create a file
    sub_path.joinpath('readme.md').touch()

    # create a data-dir and a file
    sub_data_dir = pathlib.Path.joinpath(sub_path, 'data')
    fs.ensure_directory(sub_data_dir)

    # create a file
    sub_data_dir.joinpath('readme.md').touch()

    assert fs.has_trestle_project_in_path(pathlib.Path('/')) is False
    assert fs.has_trestle_project_in_path(sub_data_dir) is False

    test_utils.ensure_trestle_config_dir(project_path)
    assert fs.has_trestle_project_in_path(sub_data_dir) is True
    assert fs.has_trestle_project_in_path(sub_data_dir.joinpath('readme.md')) is True
    assert fs.has_trestle_project_in_path(sub_path.joinpath('readme.md')) is True
    assert fs.has_trestle_project_in_path(sub_path) is True
    assert fs.has_trestle_project_in_path(project_path.parent) is False


def test_clean_project_sub_path(tmp_dir, rand_str):
    """Test clean_project_sub_path method."""
    project_path: pathlib.Path = pathlib.Path.joinpath(tmp_dir, rand_str)
    sub_path: pathlib.Path = project_path.joinpath('samples')
    fs.ensure_directory(sub_path)
    assert sub_path.exists() and sub_path.is_dir()

    # create a file
    sub_path.joinpath('readme.md').touch()

    # create a data-dir and a file
    sub_data_dir = pathlib.Path.joinpath(sub_path, 'data')
    sub_data_dir_file = sub_data_dir.joinpath('readme.md')
    fs.ensure_directory(sub_data_dir)

    # create a file
    sub_data_dir_file.touch()

    try:
        # not having .trestle directory at the project root or tmp_dir should fail
        fs.clean_project_sub_path(sub_path)
    except TrestleError:
        pass

    test_utils.ensure_trestle_config_dir(project_path)

    fs.clean_project_sub_path(sub_data_dir_file)
    assert not sub_data_dir_file.exists()

    # create the file again
    with open(sub_data_dir_file, 'w+'):
        pass

    # clean the sub_path in the trestle project
    fs.clean_project_sub_path(sub_path)
    assert not sub_path.exists()


def test_load_file(tmp_dir):
    """Test load file."""
    json_file_path = pathlib.Path.joinpath(test_utils.JSON_TEST_DATA_PATH, 'sample-target-definition.json')
    yaml_file_path = pathlib.Path.joinpath(test_utils.YAML_TEST_DATA_PATH, 'good_target.yaml')

    assert fs.load_file(json_file_path) is not None
    assert fs.load_file(yaml_file_path) is not None

    try:
        sample_file_path = tmp_dir.joinpath('sample.txt')
        with open(sample_file_path, 'w'):
            fs.load_file(sample_file_path)
    except TrestleError:
        pass


def test_get_contextual_model_type(tmp_dir):
    """Test get model type and alias based on filesystem context."""
    with pytest.raises(TrestleError):
        fs.get_contextual_model_type(tmp_dir / 'invalidpath') is None

    with pytest.raises(TrestleError):
        fs.get_contextual_model_type(tmp_dir) is None

    create_sample_catalog_project(tmp_dir)

    catalogs_dir = tmp_dir / 'catalogs'
    mycatalog_dir = catalogs_dir / 'mycatalog'
    metadata_dir = mycatalog_dir / 'metadata'
    roles_dir = metadata_dir / 'roles'
    rps_dir = metadata_dir / 'responsible-parties'
    props_dir = metadata_dir / 'properties'
    groups_dir = mycatalog_dir / 'groups'
    group_dir = groups_dir / f'00000{IDX_SEP}group'
    controls_dir = group_dir / 'controls'

    with pytest.raises(TrestleError):
        assert fs.get_contextual_model_type(catalogs_dir) is None

    assert fs.get_contextual_model_type(mycatalog_dir) == (catalog.Catalog, 'catalog')
    assert fs.get_contextual_model_type(mycatalog_dir / 'catalog.json') == (catalog.Catalog, 'catalog')
    assert fs.get_contextual_model_type(mycatalog_dir / 'back-matter.json'
                                        ) == (catalog.BackMatter, 'catalog.back-matter')
    assert fs.get_contextual_model_type(metadata_dir) == (catalog.Metadata, 'catalog.metadata')
    assert fs.get_contextual_model_type(metadata_dir / 'metadata.yaml') == (catalog.Metadata, 'catalog.metadata')
    assert fs.get_contextual_model_type(roles_dir) == (List[catalog.Role], 'catalog.metadata.roles')
    assert fs.get_contextual_model_type(roles_dir / 'roles.json') == (List[catalog.Role], 'catalog.metadata.roles')
    assert fs.get_contextual_model_type(roles_dir / '00000__role.json') == (catalog.Role, 'catalog.metadata.roles.role')
    assert fs.get_contextual_model_type(rps_dir) == (
        Dict[str, catalog.ResponsibleParty], 'catalog.metadata.responsible-parties'
    )
    assert fs.get_contextual_model_type(
        rps_dir / 'responsible-parties.json'
    ) == (Dict[str, catalog.ResponsibleParty], 'catalog.metadata.responsible-parties')
    assert fs.get_contextual_model_type(
        rps_dir / 'creator__responsible-party.json'
    ) == (catalog.ResponsibleParty, 'catalog.metadata.responsible-parties.responsible-party')
    assert fs.get_contextual_model_type(props_dir) == (List[catalog.Prop], 'catalog.metadata.properties')
    assert fs.get_contextual_model_type(props_dir / 'properties.json'
                                        ) == (List[catalog.Prop], 'catalog.metadata.properties')
    assert fs.get_contextual_model_type(props_dir / f'00000{IDX_SEP}prop.json'
                                        ) == (catalog.Prop, 'catalog.metadata.properties.prop')
    assert fs.get_contextual_model_type(groups_dir) == (List[catalog.Group], 'catalog.groups')
    assert fs.get_contextual_model_type(groups_dir / 'groups.json') == (List[catalog.Group], 'catalog.groups')
    assert fs.get_contextual_model_type(group_dir) == (catalog.Group, 'catalog.groups.group')
    assert fs.get_contextual_model_type(group_dir / 'group.json') == (catalog.Group, 'catalog.groups.group')
    assert fs.get_contextual_model_type(controls_dir) == (List[catalog.Control], 'catalog.groups.group.controls')
    assert fs.get_contextual_model_type(controls_dir / 'controls.json'
                                        ) == (List[catalog.Control], 'catalog.groups.group.controls')
    assert fs.get_contextual_model_type(controls_dir / f'00000{IDX_SEP}control.json'
                                        ) == (catalog.Control, 'catalog.groups.group.controls.control')


def create_sample_catalog_project(trestle_base_dir: pathlib.Path):
    """Create directory structure for a sample catalog named mycatalog."""
    test_utils.ensure_trestle_config_dir(trestle_base_dir)

    mycatalog_dir = trestle_base_dir / 'catalogs' / 'mycatalog'

    directories = [
        mycatalog_dir / 'metadata' / 'roles',
        mycatalog_dir / 'metadata' / 'responsible-parties',
        mycatalog_dir / 'metadata' / 'properties',
        mycatalog_dir / 'groups' / f'00000{IDX_SEP}group' / 'controls'
    ]

    for directory in directories:
        directory.mkdir(parents=True, exist_ok=True)

    files = [
        mycatalog_dir / 'catalog.json',
        mycatalog_dir / 'back-matter.json',
        mycatalog_dir / 'metadata' / 'metadata.json',
        mycatalog_dir / 'metadata' / 'roles' / f'00000{IDX_SEP}role.json',
        mycatalog_dir / 'metadata' / 'roles' / 'roles.json',
        mycatalog_dir / 'metadata' / 'responsible-parties' / f'creator{IDX_SEP}responsible-party.json',
        mycatalog_dir / 'metadata' / 'responsible-parties' / 'responsible-parties.json',
        mycatalog_dir / 'metadata' / 'properties' / f'00000{IDX_SEP}prop.json',
        mycatalog_dir / 'metadata' / 'properties' / 'properties.json',
        mycatalog_dir / 'groups' / 'groups.json',
        mycatalog_dir / 'groups' / f'00000{IDX_SEP}group' / 'group.json',
        mycatalog_dir / 'groups' / f'00000{IDX_SEP}group' / 'controls' / 'controls.json',
        mycatalog_dir / 'groups' / f'00000{IDX_SEP}group' / 'controls' / f'00000{IDX_SEP}control.json',
    ]

    for file in files:
        file.touch()


def test_extract_alias():
    """Test extraction of alias from filename or directory names."""
    assert fs.extract_alias(pathlib.Path('catalog')) == 'catalog'
    assert fs.extract_alias(pathlib.Path('/tmp/catalog')) == 'catalog'
    assert fs.extract_alias(pathlib.Path('/catalogs/mycatalog/catalog.json')) == 'catalog'
    assert fs.extract_alias(pathlib.Path('/catalogs/mycatalog/catalog.yaml')) == 'catalog'
    assert fs.extract_alias(pathlib.Path('responsible-parties')) == 'responsible-parties'
    assert fs.extract_alias(pathlib.Path('responsible-parties.json')) == 'responsible-parties'
    assert fs.extract_alias(pathlib.Path('/roles')) == 'roles'
    assert fs.extract_alias(pathlib.Path('/roles/roles.json')) == 'roles'
    assert fs.extract_alias(pathlib.Path(f'/roles/00000{IDX_SEP}role.json')) == 'role'
    assert fs.extract_alias(
        pathlib.Path(f'/metadata/responsible-parties/creator{IDX_SEP}responsible-party.json')
    ) == 'responsible-party'


def test_get_stripped_contextual_model(tmp_dir):
    """Test get stripped model type and alias based on filesystem context."""
    with pytest.raises(TrestleError):
        fs.get_stripped_contextual_model(tmp_dir / 'invalidpath') is None

    with pytest.raises(TrestleError):
        fs.get_stripped_contextual_model(tmp_dir) is None

    create_sample_catalog_project(tmp_dir)

    catalogs_dir = tmp_dir / 'catalogs'
    with pytest.raises(TrestleError):
        assert fs.get_stripped_contextual_model(catalogs_dir) is None

    def check_stripped_catalog():
        assert 'uuid' in alias_to_field_map
        assert 'metadata' not in alias_to_field_map
        assert 'back-matter' not in alias_to_field_map
        assert 'groups' not in alias_to_field_map

    mycatalog_dir = catalogs_dir / 'mycatalog'
    stripped_catalog = fs.get_stripped_contextual_model(mycatalog_dir)
    alias_to_field_map = stripped_catalog[0].alias_to_field_map()
    check_stripped_catalog()

    stripped_catalog = fs.get_stripped_contextual_model(mycatalog_dir / 'catalog.json')
    alias_to_field_map = stripped_catalog[0].alias_to_field_map()
    check_stripped_catalog()

    def check_stripped_metadata():
        assert 'title' in alias_to_field_map
        assert 'published' in alias_to_field_map
        assert 'last-modified' in alias_to_field_map
        assert 'version' in alias_to_field_map
        assert 'oscal-version' in alias_to_field_map
        assert 'revision-history' in alias_to_field_map
        assert 'document-ids' in alias_to_field_map
        assert 'links' in alias_to_field_map
        assert 'locations' in alias_to_field_map
        assert 'parties' in alias_to_field_map
        assert 'remarks' in alias_to_field_map
        assert 'roles' not in alias_to_field_map
        assert 'responsible-properties' not in alias_to_field_map
        assert 'properties' not in alias_to_field_map

    metadata_dir = mycatalog_dir / 'metadata'
    stripped_catalog = fs.get_stripped_contextual_model(metadata_dir)
    alias_to_field_map = stripped_catalog[0].alias_to_field_map()
    check_stripped_metadata()

    stripped_catalog = fs.get_stripped_contextual_model(metadata_dir / 'metadata.json')
    alias_to_field_map = stripped_catalog[0].alias_to_field_map()
    check_stripped_metadata()

    groups_dir = mycatalog_dir / 'groups'
    stripped_catalog = fs.get_stripped_contextual_model(groups_dir)
<<<<<<< HEAD
    assert stripped_catalog == (List[catalog.Group], 'catalog.groups')
=======

    assert stripped_catalog[0].__name__ == 'Groups'
    assert stripped_catalog[1] == 'catalog.groups'
>>>>>>> 43c7bdf5

    def check_stripped_group():
        assert 'id' in alias_to_field_map
        assert 'class' in alias_to_field_map
        assert 'title' in alias_to_field_map
        assert 'parameters' in alias_to_field_map
        assert 'properties' in alias_to_field_map
        assert 'annotations' in alias_to_field_map
        assert 'links' in alias_to_field_map
        assert 'parts' in alias_to_field_map
        assert 'groups' in alias_to_field_map
        assert 'controls' not in alias_to_field_map

    stripped_catalog = fs.get_stripped_contextual_model(groups_dir / f'00000{IDX_SEP}group')
    alias_to_field_map = stripped_catalog[0].alias_to_field_map()
    check_stripped_group()

    stripped_catalog = fs.get_stripped_contextual_model(groups_dir / f'00000{IDX_SEP}group' / 'group.json')
    alias_to_field_map = stripped_catalog[0].alias_to_field_map()
    check_stripped_group()


def test_get_singular_alias():
    """Test get_singular_alias function."""
    # Not of collection type
    with pytest.raises(TrestleError):
        fs.get_singular_alias(alias_path='catalog')

    # Not fullpath. It should be 'catalog.metadata' instead
    with pytest.raises(TrestleError):
        fs.get_singular_alias(alias_path='metadata.something')

    # Invalid alias_path
    with pytest.raises(TrestleError):
        fs.get_singular_alias(alias_path='invalid')
    # Invalid alias_path
    with pytest.raises(TrestleError):
        fs.get_singular_alias(alias_path='')

    assert 'responsible-party' == fs.get_singular_alias(alias_path='catalog.metadata.responsible-parties')
    with pytest.raises(TrestleError):
        fs.get_singular_alias(alias_path='catalog.metadata.responsible-parties.*')
    assert 'prop' == fs.get_singular_alias(alias_path='catalog.metadata.responsible-parties.*.properties')

    assert 'role' == fs.get_singular_alias(alias_path='catalog.metadata.roles')
    assert 'prop' == fs.get_singular_alias(alias_path='catalog.metadata.properties')

    with pytest.raises(TrestleError):
        fs.get_singular_alias(alias_path='target-definition.targets.target-control-implementations')
    assert 'target-control-implementation' == fs.get_singular_alias(
        alias_path='target-definition.targets.*.target-control-implementations'
    )
    assert 'target-control-implementation' == fs.get_singular_alias(
        alias_path='target-definition.targets.8f95894c-5e6b-4e84-92d0-a730429f08fc.target-control-implementations'
    )
    with pytest.raises(TrestleError):
        fs.get_singular_alias(alias_path='target-definitions.targets.*.target-control-implementations')

    assert 'control' == fs.get_singular_alias(alias_path='catalog.groups.*.controls.*.controls')


def test_contextual_get_singular_alias(tmp_dir):
    """Test get_singular_alias in contextual mode."""
    # Contextual model tests
    create_sample_catalog_project(tmp_dir)
    catalog_dir = tmp_dir.absolute() / 'catalogs'
    mycatalog_dir = catalog_dir / 'mycatalog'
    metadata_dir = mycatalog_dir / 'metadata'
    groups_dir = mycatalog_dir / 'groups'
    group_dir = groups_dir / f'00000{IDX_SEP}group'

    cwd = os.getcwd()

    os.chdir(mycatalog_dir)
    assert 'responsible-party' == fs.get_singular_alias(
        alias_path='catalog.metadata.responsible-parties', contextual_mode=True
    )
    # Both should work to deal with the case back-matter is already split from the catalog in a separate file
    assert 'resource' == fs.get_singular_alias(alias_path='catalog.back-matter.resources', contextual_mode=True)
    assert 'resource' == fs.get_singular_alias(alias_path='back-matter.resources', contextual_mode=True)

    os.chdir(metadata_dir)
    with pytest.raises(TrestleError):
        fs.get_singular_alias('metadata.roles', contextual_mode=False)
    alias = fs.get_singular_alias('metadata.roles', contextual_mode=True)
    assert alias == 'role'
    with pytest.raises(TrestleError):
        fs.get_singular_alias(alias_path='metadata.responsible-parties.*', contextual_mode=True)
    assert 'prop' == fs.get_singular_alias(alias_path='metadata.responsible-parties.*.properties', contextual_mode=True)

    os.chdir(groups_dir)
    assert 'control' == fs.get_singular_alias(alias_path='groups.*.controls.*.controls', contextual_mode=True)

    os.chdir(group_dir)
    assert 'control' == fs.get_singular_alias(alias_path='group.controls.*.controls', contextual_mode=True)

    os.chdir(cwd)<|MERGE_RESOLUTION|>--- conflicted
+++ resolved
@@ -379,13 +379,9 @@
 
     groups_dir = mycatalog_dir / 'groups'
     stripped_catalog = fs.get_stripped_contextual_model(groups_dir)
-<<<<<<< HEAD
-    assert stripped_catalog == (List[catalog.Group], 'catalog.groups')
-=======
 
     assert stripped_catalog[0].__name__ == 'Groups'
     assert stripped_catalog[1] == 'catalog.groups'
->>>>>>> 43c7bdf5
 
     def check_stripped_group():
         assert 'id' in alias_to_field_map
