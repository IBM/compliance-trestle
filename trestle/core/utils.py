--- conflicted
+++ resolved
@@ -16,12 +16,8 @@
 import importlib
 import warnings
 from pathlib import Path
-<<<<<<< HEAD
-from typing import List, Optional, Tuple, no_type_check, Union
-=======
-from typing import Any, List, Optional, Tuple, Type, no_type_check
-
->>>>>>> 9e59ceaf
+from typing import Any, List, Optional, Tuple, Type, no_type_check, Union
+
 from datamodel_code_generator.parser.base import camel_to_snake
 from pydantic import BaseModel
 from datetime import datetime
