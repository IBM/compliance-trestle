# -*- mode:python; coding:utf-8 -*-
# Copyright (c) 2020 IBM Corp. All rights reserved.
#
# Licensed under the Apache License, Version 2.0 (the "License");
# you may not use this file except in compliance with the License.
# You may obtain a copy of the License at

#     http://www.apache.org/licenses/LICENSE-2.0
#
# Unless required by applicable law or agreed to in writing, software
# distributed under the License is distributed on an "AS IS" BASIS,
# WITHOUT WARRANTIES OR CONDITIONS OF ANY KIND, either express or implied.
# See the License for the specific language governing permissions and
# limitations under the License.
"""Utilities for dealing with models."""
import importlib
import warnings
from pathlib import Path
from typing import Any, List, Optional, Tuple, Type, no_type_check

from datamodel_code_generator.parser.base import camel_to_snake

from pydantic import BaseModel

import trestle.core.const as const
import trestle.core.err as err


def get_elements_of_model_type(object_of_interest, type_of_interest):
    """
    Return a flat list of a given type of pydantic object based on a presumed encompasing root object.

    One warning. This object preserves the underlying object tree. So when you use this function do NOT recurse on the
    results or you will end up with duplication errors.
    """
    loi = []
    if type(object_of_interest) == type_of_interest:
        loi.append(object_of_interest)
        # keep going
    if type(object_of_interest) is list:
        for item in object_of_interest:
            loi.extend(get_elements_of_model_type(item, type_of_interest))

    if isinstance(object_of_interest, BaseModel):
        for field in object_of_interest.__fields_set__:
            if field == '__root__':
                continue
            loi.extend(get_elements_of_model_type(getattr(object_of_interest, field), type_of_interest))
    return loi


def classname_to_alias(classname: str, mode: str) -> str:
    """
    Return oscal key name or field element name based on class name.

    This is applicable when asking for a singular element.
    """
    suffix = classname.split('.')[-1]

    if mode == 'json':
        return camel_to_dash(suffix)
    elif mode == 'field':
        return camel_to_snake(suffix)
    else:
        raise err.TrestleError('Bad option')


def camel_to_dash(name: str) -> str:
    """Convert camelcase to dashcase."""
    return camel_to_snake(name).replace('_', '-')


def pascal_case_split(pascal_str: str) -> List[str]:
    """Parse a pascal case string (e.g. a ClassName) and return a list of strings."""
    warnings.warn('trestle.utils.pascal_case_split function is deprecated', DeprecationWarning)
    start_idx = [i for i, e in enumerate(pascal_str) if e.isupper()] + [len(pascal_str)]
    return [pascal_str[x:y] for x, y in zip(start_idx, start_idx[1:])]


@no_type_check
def get_root_model(module_name: str) -> Tuple[Type[Any], str]:
    """Get the root model class and alias based on the module."""
    try:
        module = importlib.import_module(module_name)
    except ModuleNotFoundError as e:
        raise err.TrestleError(str(e))

    if hasattr(module, 'Model'):
        model_metadata = next(iter(module.Model.__fields__.values()))
        return (model_metadata.type_, model_metadata.alias)
    else:
        raise err.TrestleError('Invalid module')


def is_collection_field_type(field_type: Type[Any]) -> bool:
    """Check if model type is a  a generic collection model such as a typed list or a typed dict."""
    if hasattr(field_type, '__origin__') and hasattr(field_type, '__args__') and (list in field_type.mro()
                                                                                  or dict in field_type.mro()):
        return True

    return False


def get_inner_type(collection_field_type) -> Type[Any]:
    """Get the inner model in a generic collection model such as a List or a Dict."""
    if is_collection_field_type(collection_field_type):
        return collection_field_type.__args__[-1]
    else:
        raise err.TrestleError('Model type is not a Dict or List')


def get_singular_alias_from_collection_model(model) -> str:
    """Get the alias in the singular form of the collection model."""
    singular_model_class = get_inner_type(model)
    if isinstance(singular_model_class, type):
        singular_model_name = singular_model_class.__name__
    else:
        raise err.TrestleError('Cannot retrieve name of inner class')
    return camel_to_dash(singular_model_name)


<<<<<<< HEAD
def camel_to_dash(name: str) -> str:
    """Convert camelcase to dashcase."""
    return camel_to_snake(name).replace('_', '-')
=======
@no_type_check
def get_root_model(module_name: str) -> Tuple[BaseModel, str]:
    """Get the root model class and alias based on the module."""
    module = importlib.import_module(module_name)

    if hasattr(module, 'Model'):
        model_metadata = next(iter(module.Model.__fields__.values()))
        return (model_metadata.type_, model_metadata.alias)
    else:
        raise err.TrestleError('Invalid module')
>>>>>>> f75d9f2a


def get_contextual_path(path: str, contextual_path: Optional[List[str]] = None) -> List[str]:
    """
    Return the contextual path relative to where the nearest .trestle directory is.

    If a .trestle directory is found, it breaks down the path starting with the path of the directory that contains the
    .trestle directory, followed by a subsequent list of items, each representing a sub-directory leading to the
    directory path that was passed it.
    This function allows the user to figure out the depth he/she is running a trestle command from in a trestle project
    as well as the type of model (by looking at the value stored in index 1 of the list) the command should be
    referring to.
    """
    if contextual_path is None:
        contextual_path = []

    p = Path(path)
    if p.name == '':
        return []
    config_dir = p / const.TRESTLE_CONFIG_DIR
    if not config_dir.is_dir():
        contextual_path.insert(0, p.name)
        contextual_path = get_contextual_path(str(p.parent), contextual_path)
    else:
        contextual_path.insert(0, str(path))
    return contextual_path


def get_contextual_model(contextual_path: list = None) -> Tuple[BaseModel, str]:
    """Get the contextual model class and alias based on the contextual path."""
    if contextual_path is None:
        contextual_path = []
        contextual_path = get_contextual_path(str(Path.cwd()), contextual_path)

    current_working_module_name = get_cwm(contextual_path)
    root_model, root_alias = get_root_model(current_working_module_name)

    current_model = root_model
    current_alias = root_alias

    if len(contextual_path) < 3:
        raise err.TrestleError('Not in a source directory of a model type')
    elif len(contextual_path) > 3:
        for index in range(3, len(contextual_path)):
            stripped_alias = contextual_path[index].split(sep=const.IDX_SEP)[-1]
            current_alias = stripped_alias

            # Find property by alias
            if is_collection_field_type(current_model):
                # Return the model class inside the collection
                current_model = get_inner_type(current_model)

            else:
                current_model = current_model.get_fields_by_alias()[current_alias].outer_type_

        return (current_model, current_alias)
    else:
        return (current_model, current_alias)


def get_cwm(contextual_path: list) -> str:
    """
    Get current working module name based on the contextual path.

    If the directory the user is running the trestle command from is not a source folder of a model type, this function
    will not return anything. Otherwise, it will return the module representing the context.
    """
    if len(contextual_path) > 1:
        plural_model_type = contextual_path[1]
        model_type_module_name = const.MODELTYPE_TO_MODELMODULE[plural_model_type]
        return model_type_module_name

    return ''<|MERGE_RESOLUTION|>--- conflicted
+++ resolved
@@ -119,24 +119,6 @@
     return camel_to_dash(singular_model_name)
 
 
-<<<<<<< HEAD
-def camel_to_dash(name: str) -> str:
-    """Convert camelcase to dashcase."""
-    return camel_to_snake(name).replace('_', '-')
-=======
-@no_type_check
-def get_root_model(module_name: str) -> Tuple[BaseModel, str]:
-    """Get the root model class and alias based on the module."""
-    module = importlib.import_module(module_name)
-
-    if hasattr(module, 'Model'):
-        model_metadata = next(iter(module.Model.__fields__.values()))
-        return (model_metadata.type_, model_metadata.alias)
-    else:
-        raise err.TrestleError('Invalid module')
->>>>>>> f75d9f2a
-
-
 def get_contextual_path(path: str, contextual_path: Optional[List[str]] = None) -> List[str]:
     """
     Return the contextual path relative to where the nearest .trestle directory is.
