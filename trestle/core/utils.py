# -*- mode:python; coding:utf-8 -*-
# Copyright (c) 2020 IBM Corp. All rights reserved.
#
# Licensed under the Apache License, Version 2.0 (the "License");
# you may not use this file except in compliance with the License.
# You may obtain a copy of the License at

#     http://www.apache.org/licenses/LICENSE-2.0
#
# Unless required by applicable law or agreed to in writing, software
# distributed under the License is distributed on an "AS IS" BASIS,
# WITHOUT WARRANTIES OR CONDITIONS OF ANY KIND, either express or implied.
# See the License for the specific language governing permissions and
# limitations under the License.
"""Utilities for dealing with models."""
import importlib
import warnings
import uuid
from pathlib import Path
from typing import Any, List, Optional, Tuple, Type, no_type_check, Union

<<<<<<< HEAD
from datamodel_code_generator.parser.base import camel_to_snake
=======
from datamodel_code_generator.parser.base import camel_to_snake, snake_to_upper_camel

>>>>>>> 43c7bdf5
from pydantic import BaseModel
from datetime import datetime

import trestle.core.const as const
import trestle.core.err as err
from trestle.core.base_model import OscalBaseModel
from pydantic import ConstrainedStr


def get_elements_of_model_type(object_of_interest, type_of_interest):
    """
    Return a flat list of a given type of pydantic object based on a presumed encompasing root object.

    One warning. This object preserves the underlying object tree. So when you use this function do NOT recurse on the
    results or you will end up with duplication errors.
    """
    loi = []
    if type(object_of_interest) == type_of_interest:
        loi.append(object_of_interest)
        # keep going
    if type(object_of_interest) is list:
        for item in object_of_interest:
            loi.extend(get_elements_of_model_type(item, type_of_interest))

    if isinstance(object_of_interest, BaseModel):
        for field in object_of_interest.__fields_set__:
            if field == '__root__':
                continue
            loi.extend(get_elements_of_model_type(getattr(object_of_interest, field), type_of_interest))
    return loi


def classname_to_alias(classname: str, mode: str) -> str:
    """
    Return oscal key name or field element name based on class name.

    This is applicable when asking for a singular element.
    """
    suffix = classname.split('.')[-1]

    if mode == 'json':
        return camel_to_dash(suffix)
    elif mode == 'field':
        return camel_to_snake(suffix)
    else:
        raise err.TrestleError('Bad option')


def alias_to_classname(alias: str, mode: str) -> str:
    """
    Return class name based dashed or snake alias.

    This is applicable creating dynamic wrapper model for a list or dict field.
    """
    if mode == 'json':
        return snake_to_upper_camel(alias.replace('-', '_'))
    elif mode == 'field':
        return snake_to_upper_camel(alias)
    else:
        raise err.TrestleError('Bad option')


def camel_to_dash(name: str) -> str:
    """Convert camelcase to dashcase."""
    return camel_to_snake(name).replace('_', '-')


def pascal_case_split(pascal_str: str) -> List[str]:
    """Parse a pascal case string (e.g. a ClassName) and return a list of strings."""
    warnings.warn('trestle.utils.pascal_case_split function is deprecated', DeprecationWarning)
    start_idx = [i for i, e in enumerate(pascal_str) if e.isupper()] + [len(pascal_str)]
    return [pascal_str[x:y] for x, y in zip(start_idx, start_idx[1:])]


@no_type_check
def get_root_model(module_name: str) -> Tuple[Type[Any], str]:
    """Get the root model class and alias based on the module."""
    try:
        module = importlib.import_module(module_name)
    except ModuleNotFoundError as e:
        raise err.TrestleError(str(e))

    if hasattr(module, 'Model'):
        model_metadata = next(iter(module.Model.__fields__.values()))
        return (model_metadata.type_, model_metadata.alias)
    else:
        raise err.TrestleError('Invalid module')


def is_collection_field_type(field_type) -> bool:
    """Check if model type is a generic collection model such as a typed list or a typed dict."""
    if hasattr(field_type, '__origin__') and hasattr(field_type, '__args__') and (list in field_type.mro()
                                                                                  or dict in field_type.mro()):
        return True

    return False


def get_inner_type(collection_field_type) -> Type[Any]:
    """Get the inner model in a generic collection model such as a List or a Dict."""
    if is_collection_field_type(collection_field_type):
        return collection_field_type.__args__[-1]
    else:
        raise err.TrestleError('Model type is not a Dict or List')


def get_cwm(contextual_path: list) -> str:
    """
    Get current working module name based on the contextual path.

    If the directory the user is running the trestle command from is not a source folder of a model type, this function
    will not return anything. Otherwise, it will return the module representing the context.
    """
    if len(contextual_path) > 1:
        plural_model_type = contextual_path[1]
        model_type_module_name = const.MODELTYPE_TO_MODELMODULE[plural_model_type]
        return model_type_module_name

    return ''

def get_target_model(element_path_parts: List[str], current_model) -> BaseModel:
    """
    Get the target model from the parts of a Element Path.
    """
    try:
        for index in range(1, len(element_path_parts)):
            if is_collection_field_type(current_model):
                # Return the model class inside the collection
                current_model = get_inner_model(current_model)
            else:
                current_model = current_model.alias_to_field_map()[element_path_parts[index]].outer_type_
        return current_model
    except Exception as e:
        raise err.TrestleError('Bad element path')

def get_sample_model(model : BaseModel) -> OscalBaseModel:
    """ Given a model class, generate an object of that class with sample values"""
    model_type = BaseModel
    if is_collection_field_type(model):
        model_type = model.__origin__
        model = get_inner_type(model)

    model_dict = {}

    for field in model.__fields__:
        if model.__fields__[field].required :
            ''' FIXME: This type_ could be a List or a Dict '''
            if is_collection_field_type(model.__fields__[field].outer_type_) or issubclass(model.__fields__[field].outer_type_, BaseModel):
                model_dict[field] = get_sample_model(model.__fields__[field].outer_type_)
            else:
                model_dict[field]= get_sample_value_by_type(model.__fields__[field].outer_type_, field)
    
    if model_type is list:
        return [model(** model_dict)]
    elif model_type is dict:
        return [{"REPLACE_ME": model(** model_dict)}]
    return model(** model_dict)


def get_sample_value_by_type(type_: type, field_name: str) -> Union[datetime, bool, int, str, float]:
    """Given a type, return sample value"""
    # FIXME: uuid type and sample value?
    if type_ is datetime: 
        return datetime.now()
    elif type_ is bool:
        return False
    elif type_ is int:
        return 0
    elif type_ is str:
        return "REPLACE_ME"
    elif type_ is float: 
        return 0.00
    # elif issubclass(type_, BaseModel):
    #     return get_sample_model(type_)
    elif issubclass(type_, ConstrainedStr):
        ''' 
        FIXME: It could be uuid_ref and not uuid. For uuid_ref return uuid format.
        One assumption - all ConstrainedStr are under uuid_ref fields.
        '''
        if field_name is 'uuid':
            return str(uuid.uuid4())
        return '00000000-0000-4000-8000-000000000000'
    else:
        # FIXME: handle cases when the field is another OscalBaseModel
        raise err.TrestleError("Fatal: Bad type in model")<|MERGE_RESOLUTION|>--- conflicted
+++ resolved
@@ -19,12 +19,8 @@
 from pathlib import Path
 from typing import Any, List, Optional, Tuple, Type, no_type_check, Union
 
-<<<<<<< HEAD
-from datamodel_code_generator.parser.base import camel_to_snake
-=======
 from datamodel_code_generator.parser.base import camel_to_snake, snake_to_upper_camel
 
->>>>>>> 43c7bdf5
 from pydantic import BaseModel
 from datetime import datetime
 
