# -*- mode:python; coding:utf-8 -*-
# Copyright (c) 2020 IBM Corp. All rights reserved.
#
# Licensed under the Apache License, Version 2.0 (the "License");
# you may not use this file except in compliance with the License.
# You may obtain a copy of the License at

#     http://www.apache.org/licenses/LICENSE-2.0
#
# Unless required by applicable law or agreed to in writing, software
# distributed under the License is distributed on an "AS IS" BASIS,
# WITHOUT WARRANTIES OR CONDITIONS OF ANY KIND, either express or implied.
# See the License for the specific language governing permissions and
# limitations under the License.
"""Utilities for dealing with models."""
import importlib
import logging
import warnings
from typing import Any, List, Tuple, Type, TypeVar, no_type_check

from pydantic import BaseModel

import trestle.core.const as const
import trestle.core.err as err

logger = logging.getLogger(__name__)

# Generic typevar
TG = TypeVar('TG')

<<<<<<< HEAD
def camel_to_snake(camel: str) -> str:
    """Convert camel case to snake."""
    if not camel:
        return camel
    snake = camel[0].lower()
    for c in camel[1:]:
        if c.isupper():
            snake = snake + '_'
        snake = snake + c.lower()
    return snake


def snake_to_upper_camel(snake: str) -> str:
    """Convert snake to upper camel, ignoring start/end underscores."""
    if not snake:
        return snake
    snake = snake.lower()
    camel = ''
    lift = True
    for s in snake:
        if s == '_':
            lift = True
            continue
        if lift:
            camel = camel + s.upper()
            lift = False
    return camel


def get_elements_of_model_type(object_of_interest, type_of_interest):
=======

def get_elements_of_model_type(object_of_interest: Any, type_of_interest: Type[TG]) -> List[TG]:
>>>>>>> 1d99ca2a
    """
    Return a flat list of a given type of pydantic object based on a presumed encompasing root object.

    One warning. This object preserves the underlying object tree. So when you use this function do NOT recurse on the
    results or you will end up with duplication errors.
    """
    loi = []
    if type(object_of_interest) == type_of_interest:
        loi.append(object_of_interest)
        # keep going
    if type(object_of_interest) is list:
        for item in object_of_interest:
            loi.extend(get_elements_of_model_type(item, type_of_interest))

    if isinstance(object_of_interest, BaseModel):
        for field in object_of_interest.__fields_set__:
            if field == '__root__':
                continue
            loi.extend(get_elements_of_model_type(getattr(object_of_interest, field), type_of_interest))
    return loi


def classname_to_alias(classname: str, mode: str) -> str:
    """
    Return oscal key name or field element name based on class name.

    This is applicable when asking for a singular element.
    """
    suffix = classname.split('.')[-1]

    if mode == 'json':
        return camel_to_dash(suffix)
    elif mode == 'field':
        return camel_to_snake(suffix)
    else:
        raise err.TrestleError('Bad option')


def alias_to_classname(alias: str, mode: str) -> str:
    """
    Return class name based dashed or snake alias.

    This is applicable creating dynamic wrapper model for a list or dict field.
    """
    if mode == 'json':
        return snake_to_upper_camel(alias.replace('-', '_'))
    elif mode == 'field':
        return snake_to_upper_camel(alias)
    else:
        raise err.TrestleError('Bad option')


def camel_to_dash(name: str) -> str:
    """Convert camelcase to dashcase."""
    return camel_to_snake(name).replace('_', '-')


def pascal_case_split(pascal_str: str) -> List[str]:
    """Parse a pascal case string (e.g. a ClassName) and return a list of strings."""
    warnings.warn('trestle.utils.pascal_case_split function is deprecated', DeprecationWarning)
    start_idx = [i for i, e in enumerate(pascal_str) if e.isupper()] + [len(pascal_str)]
    return [pascal_str[x:y] for x, y in zip(start_idx, start_idx[1:])]


@no_type_check
def get_root_model(module_name: str) -> Tuple[Type[Any], str]:
    """Get the root model class and alias based on the module."""
    try:
        module = importlib.import_module(module_name)
    except ModuleNotFoundError as e:
        raise err.TrestleError(str(e))

    if hasattr(module, 'Model'):
        model_metadata = next(iter(module.Model.__fields__.values()))
        return (model_metadata.type_, model_metadata.alias)
    else:
        raise err.TrestleError('Invalid module')


# FIXME: Typing issues here
def is_collection_field_type(field_type: Any) -> bool:
    """Check if model type is a generic collection model such as a typed list or a typed dict."""
    if hasattr(field_type, '__origin__') and hasattr(field_type, '__args__') and (list in field_type.mro()
                                                                                  or dict in field_type.mro()):
        return True

    return False


def get_inner_type(collection_field_type) -> Type[Any]:
    """Get the inner model in a generic collection model such as a List or a Dict."""
    if is_collection_field_type(collection_field_type):
        return collection_field_type.__args__[-1]
    else:
        raise err.TrestleError('Model type is not a Dict or List')


def get_cwm(contextual_path: List[str]) -> str:
    """
    Get current working module name based on the contextual path.

    If the directory the user is running the trestle command from is not a source folder of a model type, this function
    will not return anything. Otherwise, it will return the module representing the context.
    """
    if len(contextual_path) > 1:
        plural_model_type = contextual_path[1]
        model_type_module_name = const.MODELTYPE_TO_MODELMODULE[plural_model_type]
        return model_type_module_name

    return ''


def get_target_model(element_path_parts: List[str], current_model: BaseModel) -> BaseModel:
    """Get the target model from the parts of a Element Path.

    Takes as input a list, containing parts of an ElementPath as str and expressed in aliases,
    and the parent model to follow the ElementPath in.
    Returns the type of the model at the specified ElementPath of the input model.
    """
    # FIXME: Could be in oscal base model
    try:
        for index in range(1, len(element_path_parts)):
            if is_collection_field_type(current_model):
                # Return the model class inside the collection
                # FIXME: From a typing perspective this is wrong.
                current_model = get_inner_type(current_model)
            else:
                current_model = current_model.alias_to_field_map()[element_path_parts[index]].outer_type_
        return current_model
    except Exception as e:
        raise err.TrestleError(f'Possibly bad element path. {str(e)}')<|MERGE_RESOLUTION|>--- conflicted
+++ resolved
@@ -28,7 +28,6 @@
 # Generic typevar
 TG = TypeVar('TG')
 
-<<<<<<< HEAD
 def camel_to_snake(camel: str) -> str:
     """Convert camel case to snake."""
     if not camel:
@@ -59,10 +58,6 @@
 
 
 def get_elements_of_model_type(object_of_interest, type_of_interest):
-=======
-
-def get_elements_of_model_type(object_of_interest: Any, type_of_interest: Type[TG]) -> List[TG]:
->>>>>>> 1d99ca2a
     """
     Return a flat list of a given type of pydantic object based on a presumed encompasing root object.
 
