--- conflicted
+++ resolved
@@ -285,15 +285,12 @@
         Due to the way in which oscal is constructed we get a set of similar / the same definition across various
         oscal models. Due to the lack of guarantees that they are the same we cannot easily 'collapse' the mode.
 
-<<<<<<< HEAD
         Args:
             new_oscal_type: The desired type of oscal model
 
         Returns:
             Opportunistic copy of the data into the new model type.
-=======
-        Input parameter is a class of type OscalBaseModel NOT a a class instance.
->>>>>>> aad70181
+
         """
         logger.debug('Copy to started')
         # FIXME: This needs to be tested. Unsure of behavior.
