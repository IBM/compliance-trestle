--- conflicted
+++ resolved
@@ -15,13 +15,9 @@
 # limitations under the License.
 """Trestle Add Command."""
 
-<<<<<<< HEAD
 import pathlib
 
-from ilcli import Command
-=======
 from ilcli import Command  # type: ignore
->>>>>>> ad238c84
 
 import trestle.core.const as const
 import trestle.core.err as err
