# -*- mode:python; coding:utf-8 -*-

# Copyright (c) 2020 IBM Corp. All rights reserved.
#
# Licensed under the Apache License, Version 2.0 (the "License");
# you may not use this file except in compliance with the License.
# You may obtain a copy of the License at
#
#     http://www.apache.org/licenses/LICENSE-2.0
#
# Unless required by applicable law or agreed to in writing, software
# distributed under the License is distributed on an "AS IS" BASIS,
# WITHOUT WARRANTIES OR CONDITIONS OF ANY KIND, either express or implied.
# See the License for the specific language governing permissions and
# limitations under the License.
"""Trestle Split Command."""
import argparse
import pathlib
from typing import Dict, List

from ilcli import Command  # type: ignore

from trestle.core import const
from trestle.core import utils
from trestle.core.base_model import OscalBaseModel
from trestle.core.commands import cmd_utils
from trestle.core.err import TrestleError
from trestle.core.models.actions import Action, CreatePathAction, WriteFileAction
from trestle.core.models.elements import Element, ElementPath
from trestle.core.models.file_content_type import FileContentType
from trestle.core.models.plans import Plan
from trestle.utils import fs, trash


class SplitCmd(Command):
    """Split subcomponents on a trestle model."""

    name = 'split'

    def _init_arguments(self) -> None:
        self.add_argument(
            f'-{const.ARG_FILE_SHORT}',
            f'--{const.ARG_FILE}',
            help=const.ARG_DESC_FILE + ' to split.',
        )
        self.add_argument(
            f'-{const.ARG_ELEMENT_SHORT}',
            f'--{const.ARG_ELEMENT}',
            help=const.ARG_DESC_ELEMENT + ' to split.',
        )

    def _run(self, args: argparse.ArgumentParser) -> None:
        """Split an OSCAL file into elements."""
        # get the Model
        args_raw = args.__dict__
        if args_raw[const.ARG_FILE] is None:
            raise TrestleError(f'Argument "-{const.ARG_FILE_SHORT}" is required')

        file_path = pathlib.Path(args_raw[const.ARG_FILE])
        content_type = FileContentType.to_content_type(file_path.suffix)

        # find the base directory of the file
        file_absolute_path = pathlib.Path(file_path.absolute())
        base_dir = file_absolute_path.parent

        model_type, _ = fs.get_stripped_contextual_model(file_absolute_path)

        # FIXME: Handle list/dicts
        model: OscalBaseModel = model_type.oscal_read(file_path)

        element_paths: List[ElementPath] = cmd_utils.parse_element_args(args_raw[const.ARG_ELEMENT].split(','))

        split_plan = self.split_model(model, element_paths, base_dir, content_type, root_file_name=args[const.ARG_FILE])

        # Simulate the plan
        # if it fails, it would throw errors and get out of this command
        split_plan.simulate()

        # If we are here then simulation passed
        # so move the original file to the trash
        trash.store(file_path, True)

        # execute the plan
        split_plan.execute()

    @classmethod
    def prepare_sub_model_split_actions(
        cls,
        sub_model_item: OscalBaseModel,
        sub_model_dir: pathlib.Path,
        file_prefix: str,
        content_type: FileContentType
    ) -> List[Action]:
        """Create split actions of sub model."""
        actions: List[Action] = []
        file_name = cmd_utils.to_model_file_name(sub_model_item, file_prefix, content_type)
        model_type = utils.classname_to_alias(type(sub_model_item).__name__, 'json')
        sub_model_file = sub_model_dir / file_name
        actions.append(CreatePathAction(sub_model_file))
        actions.append(WriteFileAction(sub_model_file, Element(sub_model_item, model_type), content_type))
        return actions

    @classmethod
    def get_sub_model_dir(cls, base_dir: pathlib.Path, sub_model: OscalBaseModel, dir_prefix: str) -> pathlib.Path:
        """Get the directory path for the given model."""
        model_type = utils.classname_to_alias(type(sub_model).__name__, 'json')
        dir_name = f'{dir_prefix}{const.IDX_SEP}{model_type}'
        sub_model_dir = base_dir / dir_name

        return sub_model_dir

    @classmethod
    def split_model_at_path_chain(
        cls,
        model_obj: OscalBaseModel,
        element_paths: List[ElementPath],
        base_dir: pathlib.Path,
        content_type: FileContentType,
        cur_path_index: int,
        split_plan: Plan,
<<<<<<< HEAD
        strip_root: bool
    ) -> int:
=======
        strip_root: bool,
        root_file_name: str = ''
    ) -> Plan:
>>>>>>> c9536b2b
        """Recursively split the model at the provided chain of element paths.

        It assumes that a chain of element paths starts at the cur_path_index with the first path ending
        with a wildcard (*)

        It returns the index where the chain of path ends.

        For example, element paths could have a list of paths as below for a `TargetDefinition` model where
        the first path is the start of the chain.

        For each of the sub model described by the first element path (e.g target-defintion.targets.*) in the chain,
        the subsequent paths (e.g. target.target-control-implementations.*) will be applied recursively to retrieve
        the sub-sub models:
        [
            'target-definition.targets.*',
            'target.target-control-implementations.*'
        ]
        for a command like below:
           trestle split -f target.yaml -e target-definition.targets.*.target-control-implementations.*
        """
        # assume we ran the command below:
        # trestle split -f target.yaml -e target-definition.targets.*.target-control-implementations.*

        if split_plan is None:
            raise TrestleError('Split plan must have been initialized')

        if cur_path_index < 0:
            raise TrestleError('Current index of the chain of paths cannot be less than 0')

        # if there are no more element_paths, return the current plan
        if cur_path_index >= len(element_paths):
            return cur_path_index

        # initialize local variables
        element = Element(model_obj)
        stripped_field_alias = []

        # get the sub_model specified by the element_path of this round
        element_path = element_paths[cur_path_index]
        is_parent = cur_path_index + 1 < len(element_paths) and element_paths[cur_path_index
                                                                              + 1].get_parent() == element_path

        # root dir name for sub models dir
        # 00000__group.json will have the root_dir name as 00000__group for sub models of group
        # catalog.json will have the root_dir name as catalog sub models
        root_dir = ''
        if root_file_name != '':
            root_dir = pathlib.Path(root_file_name).stem

        # check that the path is not multiple level deep
        path_parts = element_path.get()
        if path_parts[-1] == ElementPath.WILDCARD:
            path_parts = path_parts[:-1]

        if len(path_parts) > 2:
            msg = 'Trestle supports split of first level children only, '
            msg += f'found path "{element_path}" with level = {len(path_parts)}'
            raise TrestleError(msg)

        sub_models = element.get_at(element_path, False)  # we call sub_models as in plural, but it can be just one
        if sub_models is None:
            return cur_path_index

        # assume cur_path_index is the end of the chain
        # value of this variable may change during recursive split of the sub-models below
        path_chain_end = cur_path_index

        # if wildcard is present in the element_path and the next path in the chain has current path as the parent,
        # we need to split recursively and create separate file for each sub item
        # for example, in the first round we get the `targets` using the path `target-definition.targets.*`
        # so, now we need to split each of the target recursively. Note that target is an instance of dict
        # However, there can be other sub_model, which is of type list
        if is_parent and element_path.get_last() is not ElementPath.WILDCARD:
            # create dir for all sub model items
            sub_models_dir = base_dir / element_path.to_root_path()
            sub_model_plan = Plan()
            path_chain_end = cls.split_model_at_path_chain(
                sub_models, element_paths, sub_models_dir, content_type, cur_path_index + 1, sub_model_plan, True
            )
            sub_model_actions = sub_model_plan.get_actions()
            split_plan.add_actions(sub_model_actions)
        elif element_path.get_last() == ElementPath.WILDCARD:
            # extract sub-models into a dict with appropriate prefix
            sub_model_items: Dict[str, OscalBaseModel] = {}
            sub_models_dir = base_dir / element_path.to_file_path(root_dir=root_dir)
            if isinstance(sub_models, list):
                for i, sub_model_item in enumerate(sub_models):
                    # e.g. `groups/00000_groups/`
                    prefix = str(i).zfill(const.FILE_DIGIT_PREFIX_LENGTH)
                    sub_model_items[prefix] = sub_model_item
            elif isinstance(sub_models, dict):
                # prefix is the key of the dict
                sub_model_items = sub_models
            else:
                # unexpected sub model type for multi-level split with wildcard
                raise TrestleError(f'Sub element at {element_path} is not of type list or dict for further split')

            # process list sub model items
            for key in sub_model_items:
                prefix = key
                sub_model_item = sub_model_items[key]

                # recursively split the sub-model if there are more element paths to traverse
                # e.g. split target.target-control-implementations.*
                require_recursive_split = cur_path_index + 1 < len(element_paths) and element_paths[
                    cur_path_index + 1].get_parent() == element_path

                if require_recursive_split:
                    # prepare individual directory for each sub-model
                    # e.g. `targets/<UUID>__target/`
                    sub_root_file_name = cmd_utils.to_model_file_name(sub_model_item, prefix, content_type)
                    sub_model_plan = Plan()

                    path_chain_end = cls.split_model_at_path_chain(
                        sub_model_item,
                        element_paths,
                        sub_models_dir,
                        content_type,
                        cur_path_index + 1,
                        sub_model_plan,
                        True,
                        sub_root_file_name
                    )
                    sub_model_actions = sub_model_plan.get_actions()
                else:
                    sub_model_actions = cls.prepare_sub_model_split_actions(
                        sub_model_item, sub_models_dir, prefix, content_type
                    )

                split_plan.add_actions(sub_model_actions)
        else:
            # the chain of path ends at the current index.
            # so no recursive call. Let's just write the sub model to the file and get out
            sub_model_file = base_dir / element_path.to_file_path(content_type, root_dir=root_dir)
            split_plan.add_action(CreatePathAction(sub_model_file))
            split_plan.add_action(
                WriteFileAction(sub_model_file, Element(sub_models, element_path.get_element_name()), content_type)
            )

        # Strip the root model and add a WriteAction for the updated model object in the plan
        if strip_root:
            stripped_field_alias.append(element_path.get_element_name())
            stripped_root = model_obj.stripped_instance(stripped_fields_aliases=stripped_field_alias)
            if root_file_name != '':
                root_file = base_dir / root_file_name
            else:
                root_file = base_dir / element_path.to_root_path(content_type)

            split_plan.add_action(CreatePathAction(root_file))
            wrapper_alias = utils.classname_to_alias(stripped_root.__class__.__name__, 'json')
            split_plan.add_action(WriteFileAction(root_file, Element(stripped_root, wrapper_alias), content_type))

        # return the end of the current path chain
        return path_chain_end

    @classmethod
    def split_model(
        cls,
        model_obj: OscalBaseModel,
        element_paths: List[ElementPath],
        base_dir: pathlib.Path,
        content_type: FileContentType,
        root_file_name: str = ''
    ) -> Plan:
        """Split the model at the provided element paths.

        It returns a plan for the operation
        """
        # assume we ran the command below:
        # trestle split -f target.yaml
        #   -e 'target-definition.metadata,
        #   target-definition.targets.*.target-control-implementations.*'

        # initialize plan
        split_plan = Plan()

        # loop through the element path list and update the split_plan
        stripped_field_alias = []
        cur_path_index = 0
        while cur_path_index < len(element_paths):
            # extract the sub element name for each of the root path of the path chain
            element_path = element_paths[cur_path_index]

            if element_path.get_parent() is None and len(element_path.get()) > 1:
                stripped_part = element_path.get()[1]
                if stripped_part == ElementPath.WILDCARD:
                    stripped_field_alias.append('__root__')
                else:
                    stripped_field_alias.append(stripped_part)

            # split model at the path chain
            cur_path_index = cls.split_model_at_path_chain(
                model_obj, element_paths, base_dir, content_type, cur_path_index, split_plan, False, root_file_name
            )

            cur_path_index += 1

        # strip the root model object and add a WriteAction
        stripped_root = model_obj.stripped_instance(stripped_fields_aliases=stripped_field_alias)
        if root_file_name != '':
            root_file = base_dir / root_file_name
        else:
            root_file = base_dir / element_paths[0].to_root_path(content_type)
        split_plan.add_action(CreatePathAction(root_file, True))
        wrapper_alias = utils.classname_to_alias(stripped_root.__class__.__name__, 'json')
        split_plan.add_action(WriteFileAction(root_file, Element(stripped_root, wrapper_alias), content_type))

        return split_plan<|MERGE_RESOLUTION|>--- conflicted
+++ resolved
@@ -118,14 +118,9 @@
         content_type: FileContentType,
         cur_path_index: int,
         split_plan: Plan,
-<<<<<<< HEAD
-        strip_root: bool
-    ) -> int:
-=======
         strip_root: bool,
         root_file_name: str = ''
-    ) -> Plan:
->>>>>>> c9536b2b
+    ) -> int:
         """Recursively split the model at the provided chain of element paths.
 
         It assumes that a chain of element paths starts at the cur_path_index with the first path ending
