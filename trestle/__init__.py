# -*- mode:python; coding:utf-8 -*-

# Copyright (c) 2020 IBM Corp. All rights reserved.
#
# Licensed under the Apache License, Version 2.0 (the "License");
# you may not use this file except in compliance with the License.
# You may obtain a copy of the License at
#
#     http://www.apache.org/licenses/LICENSE-2.0
#
# Unless required by applicable law or agreed to in writing, software
# distributed under the License is distributed on an "AS IS" BASIS,
# WITHOUT WARRANTIES OR CONDITIONS OF ANY KIND, either express or implied.
# See the License for the specific language governing permissions and
# limitations under the License.
"""
trestle - A python library and command line utility for compliance.

Trestle is a tool to which enables the creation and validation of
documentation artifacts for compliance requirements. It leverages NIST's
OSCAL (https://pages.nist.gov/OSCAL/documentation/) as a standard data
format for interchange between tools & people and provides an
opinionated approach to OSCAL adoption.
"""

<<<<<<< HEAD
__version__ = '0.1.0'
=======
__version__ = '0.1.1'
>>>>>>> 3320720e
<|MERGE_RESOLUTION|>--- conflicted
+++ resolved
@@ -23,8 +23,5 @@
 opinionated approach to OSCAL adoption.
 """
 
-<<<<<<< HEAD
-__version__ = '0.1.0'
-=======
-__version__ = '0.1.1'
->>>>>>> 3320720e
+
+__version__ = '0.1.1'